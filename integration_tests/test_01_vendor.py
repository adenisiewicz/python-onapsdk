#!/usr/bin/env python3
# SPDX-License-Identifier: Apache-2.0
"""Integration test Vendor module."""
import pytest

import requests

from onapsdk.sdc import SDC
from onapsdk.vendor import Vendor
import onapsdk.constants as const

from .urls import SDC_MOCK_URL


@pytest.mark.integration
def test_vendor_unknown():
    """Integration tests for Vendor."""
<<<<<<< HEAD
=======
    SDC.base_front_url = SDC_MOCK_URL
    SDC.base_back_url = Vendor.base_front_url
>>>>>>> b73f7823
    response = requests.post("{}/reset".format(SDC.base_front_url))
    response.raise_for_status()
    vendor = Vendor(name="test")
    vendor.create()
    assert vendor.created()
    vendor.submit()
    assert vendor.status == const.CERTIFIED

@pytest.mark.integration
def test_vendor_onboard_unknown():
    """Integration tests for Vendor."""
<<<<<<< HEAD
=======
    SDC.base_front_url = SDC_MOCK_URL
    SDC.base_back_url = Vendor.base_front_url
>>>>>>> b73f7823
    response = requests.post("{}/reset".format(SDC.base_front_url))
    response.raise_for_status()
    vendor = Vendor(name="test")
    vendor.onboard()
    assert vendor.status == const.CERTIFIED<|MERGE_RESOLUTION|>--- conflicted
+++ resolved
@@ -15,11 +15,6 @@
 @pytest.mark.integration
 def test_vendor_unknown():
     """Integration tests for Vendor."""
-<<<<<<< HEAD
-=======
-    SDC.base_front_url = SDC_MOCK_URL
-    SDC.base_back_url = Vendor.base_front_url
->>>>>>> b73f7823
     response = requests.post("{}/reset".format(SDC.base_front_url))
     response.raise_for_status()
     vendor = Vendor(name="test")
@@ -31,11 +26,6 @@
 @pytest.mark.integration
 def test_vendor_onboard_unknown():
     """Integration tests for Vendor."""
-<<<<<<< HEAD
-=======
-    SDC.base_front_url = SDC_MOCK_URL
-    SDC.base_back_url = Vendor.base_front_url
->>>>>>> b73f7823
     response = requests.post("{}/reset".format(SDC.base_front_url))
     response.raise_for_status()
     vendor = Vendor(name="test")
