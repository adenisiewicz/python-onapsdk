# SPDX-License-Identifier: Apache-2.0
[metadata]
name = onapsdk
version = attr: src.onapsdk.version.__version__
description = SDK to use ONAP Programatically
long_description = file: README.md, CHANGELOG.md, LICENSE
url = https://gitlab.com/Orange-OpenSource/lfn/onap/python-onapsdk
author = Orange OpenSource
license = Apache 2.0
classifiers =
  Programming Language :: Python :: 3
  Programming Language :: Python :: 3.7

[options]
zip_safe = False
include_package_data = True
package_dir=
    =src
packages=find_namespace:
install_requires =
<<<<<<< HEAD
  requests[socks]==2.22.0
  jinja2==2.11.1
=======
  requests[socks]==2.23.0
  jinja2==2.10.3
>>>>>>> d952dad8
  simplejson==3.17.0
setup_requires =
  pytest-runner==5.2
tests_require =
  mock
  pytest
  pytest-cov
  pytest-mock
  requests-mock

[options.packages.find]
where=src

[options.package_data]
onapsdk = templates/*

[aliases]
test=pytest

[tool:pytest]
addopts =
  --verbose --doctest-modules --junitxml=pytest-unit.xml
  --cov-report term-missing --cov-report xml --cov-report html
  --cov=src/onapsdk  --maxfail=1

testpaths = tests src<|MERGE_RESOLUTION|>--- conflicted
+++ resolved
@@ -18,13 +18,8 @@
     =src
 packages=find_namespace:
 install_requires =
-<<<<<<< HEAD
-  requests[socks]==2.22.0
+  requests[socks]==2.23.0
   jinja2==2.11.1
-=======
-  requests[socks]==2.23.0
-  jinja2==2.10.3
->>>>>>> d952dad8
   simplejson==3.17.0
 setup_requires =
   pytest-runner==5.2
