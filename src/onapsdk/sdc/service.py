#!/usr/bin/env python3
# -*- coding: utf-8 -*-
# SPDX-License-Identifier: Apache-2.0
"""Service module."""
from collections import namedtuple
from enum import Enum
from dataclasses import dataclass
from difflib import SequenceMatcher
from io import BytesIO, TextIOWrapper
from os import makedirs
import time
import re
from typing import Any, BinaryIO, Callable, Dict, Iterable, List, Union
from zipfile import ZipFile, BadZipFile
import base64
from requests import Response

import oyaml as yaml

import onapsdk.constants as const
from onapsdk.sdc.properties import NestedInput, Property
from onapsdk.sdc.sdc_resource import SdcResource
from onapsdk.utils.configuration import (components_needing_distribution,
                                         tosca_path)
from onapsdk.utils.headers_creator import headers_sdc_creator, headers_sdc_artifact_upload
from onapsdk.utils.jinja import jinja_env


@dataclass
class NfModule:
    """NfModule dataclass for PNF and VNF."""

    name: str
    group_type: str
    metadata: dict
    properties: dict


@dataclass
class NodeTemplate:
    """Node template dataclass.

    Base class for Vnf, Pnf and Network classes.
    """

    name: str
    node_template_type: str
    metadata: dict
    properties: dict
    capabilities: dict


@dataclass
class Vnf(NodeTemplate):
    """Vnf dataclass."""

    vf_module: NfModule = None

    def associate_vf_module(self, vf_modules: Iterable[NfModule]) -> None:
        """Iterate through Service vf modules and found the valid one.

        This is experimental! To be honest we are not sure if it works
            correctly, it should be clarified with ONAP community.

        Args:
            vf_modules (Iterable[NfModule]): Service nf modules

        """
        AssociateMatch = namedtuple("AssociateMatch", ["ratio", "object"])
        best_match: AssociateMatch = AssociateMatch(0.0, None)
        for vf_module in vf_modules:  # type: NfModule
            current_ratio: float = SequenceMatcher(None,
                                                   self.name.lower(),
                                                   vf_module.name.lower()).ratio()
            if current_ratio > best_match.ratio:
                best_match = AssociateMatch(current_ratio, vf_module)
        self.vf_module = best_match.object

@dataclass
class Pnf(NodeTemplate):
    """Pnf dataclass."""

    pnf_module: NfModule = None

    def associate_pnf_module(self, pnf_modules: Iterable[NfModule]) -> None:
        """Iterate through Service pnf modules and found the valid one.

        This is experimental! To be honest we are not sure if it works
            correctly, it should be clarified with ONAP community.

        Args:
            pnf_modules (Iterable[NfModule]): Service pnf modules

        """
        AssociateMatch = namedtuple("AssociateMatch", ["ratio", "object"])
        best_match: AssociateMatch = AssociateMatch(0.0, None)
        for pnf_module in pnf_modules:  # type: NfModule
            current_ratio: float = SequenceMatcher(None,
                                                   self.name.lower(),
                                                   pnf_module.name.lower()).ratio()
            if current_ratio > best_match.ratio:
                best_match = AssociateMatch(current_ratio, pnf_module)
        self.pnf_module = best_match.object


class Network(NodeTemplate):  # pylint: disable=too-few-public-methods
    """Network dataclass."""


class ServiceInstantiationType(Enum):
    """Service instantiation type enum class.

    Service can be instantiated using `A-la-carte` or `Macro` flow.
    It has to be determined during design time. That class stores these
    two values to set during initialization.

    """

    A_LA_CARTE = "A-la-carte"
    MACRO = "Macro"


class Service(SdcResource):  # pylint: disable=too-many-instance-attributes, too-many-public-methods
    """
    ONAP Service Object used for SDC operations.

    Attributes:
        name (str): the name of the service. Defaults to "ONAP-test-Service".
        identifier (str): the unique ID of the service from SDC.
        status (str): the status of the service from SDC.
        version (str): the version ID of the service from SDC.
        uuid (str): the UUID of the Service (which is different from
                    identifier, don't ask why...)
        distribution_status (str):  the status of distribution in the different
                                    ONAP parts.
        distribution_id (str): the ID of the distribution when service is
                               distributed.
        distributed (bool): True if the service is distributed
        unique_identifier (str): Yet Another ID, just to puzzle us...

    """

    SERVICE_PATH = "services"

    def __init__(self, name: str = None, sdc_values: Dict[str, str] = None,  # pylint: disable=too-many-arguments
                 resources: List[SdcResource] = None, properties: List[Property] = None,
                 inputs: List[Union[Property, NestedInput]] = None,
                 instantiation_type: ServiceInstantiationType = \
                     ServiceInstantiationType.A_LA_CARTE):
        """
        Initialize service object.

        Args:
            name (str, optional): the name of the service
            sdc_values (Dict[str, str], optional): dictionary of values
                returned by SDC
            resources (List[SdcResource], optional): list of SDC resources
            properties (List[Property], optional): list of properties to add to service.
                None by default.
            inputs (List[Union[Property, NestedInput]], optional): list of inputs
                to declare for service. It can be both Property or NestedInput object.
                None by default.
            instantiation_type (ServiceInstantiationType, optional): service instantiation
                type. ServiceInstantiationType.A_LA_CARTE by default

        """
        super().__init__(sdc_values=sdc_values, properties=properties, inputs=inputs)
        self.name: str = name or "ONAP-test-Service"
        self.distribution_status = None
        if sdc_values:
            self.distribution_status = sdc_values['distributionStatus']
        self.resources = resources or []
        self.instantiation_type: ServiceInstantiationType = instantiation_type
        self._distribution_id: str = None
        self._distributed: bool = False
        self._resource_type: str = "services"
        self._tosca_model: bytes = None
        self._tosca_template: str = None
        self._vnfs: list = None
        self._pnfs: list = None
        self._networks: list = None
        self._vf_modules: list = None
        self._pnf_modules: list = None

    def onboard(self) -> None:
        """Onboard the Service in SDC."""
        # first Lines are equivalent for all onboard functions but it's more
        # readable
        if not self.status:
            # equivalent step as in onboard-function in sdc_resource
            self.create()
            time.sleep(self._time_wait)
            self.onboard()
        elif self.status == const.DRAFT:
            if not any([self.resources, self._properties_to_add]):
                raise ValueError("No resources nor properties were given")
            self.declare_resources_and_properties()
            self.checkin()
            time.sleep(self._time_wait)
            self.onboard()
        elif self.status == const.CHECKED_IN:
            self.certify()
            time.sleep(self._time_wait)
            self.onboard()
        elif self.status == const.CERTIFIED:
            self.distribute()
            self.onboard()
        elif self.status == const.DISTRIBUTED:
            self._logger.info("Service %s onboarded", self.name)
        else:
            self._logger.error("Service has invalid status")

    @property
    def distribution_id(self) -> str:
        """Return and lazy load the distribution_id."""
        if not self._distribution_id:
            self.load_metadata()
        return self._distribution_id

    @distribution_id.setter
    def distribution_id(self, value: str) -> None:
        """Set value for distribution_id."""
        self._distribution_id = value

    @property
    def distributed(self) -> bool:
        """Return and lazy load the distributed state."""
        if not self._distributed:
            self._check_distributed()
        return self._distributed

    @property
    def tosca_template(self) -> str:
        """Service tosca template file.

        Get tosca template from service tosca model bytes.

        Raises:
            AttributeError: Tosca model can't be downloaded using HTTP API

        Returns:
            str: Tosca template file

        """
        if not self._tosca_template and self.tosca_model:
            self._unzip_csar_file(BytesIO(self.tosca_model),
                                  self._load_tosca_template)
        return self._tosca_template

    @property
    def tosca_model(self) -> bytes:
        """Service's tosca model file.

        Send request to get service TOSCA model,

        Raises:
            AttributeError: Tosca model can't be downloaded using HTTP API

        Returns:
            bytes: TOSCA model file bytes

        """
        if not self._tosca_model:
            url = "{}/services/{}/toscaModel".format(self._base_url(),
                                                     self.identifier)
            headers = self.headers.copy()
            headers["Accept"] = "application/octet-stream"
            self._tosca_model = self.send_message(
                "GET",
                "Download Tosca Model for {}".format(self.name),
                url,
                headers=headers,
                exception=AttributeError).content
        return self._tosca_model

    @property
    def vnfs(self) -> List[Vnf]:
        """Service Vnfs.

        Load VNFs from service's tosca file

        Raises:
            AttributeError: Service has no TOSCA template

        Returns:
            List[Vnf]: Vnf objects list

        """
        if not self.tosca_template:
            raise AttributeError("Service has no TOSCA template")
        if self._vnfs is None:
            self._vnfs = []
            for node_template_name, values in \
                self.tosca_template.get("topology_template", {}).get(
                        "node_templates", {}).items():
                if re.match("org.openecomp.resource.vf.*", values["type"]):
                    vnf: Vnf = Vnf(
                        name=node_template_name,
                        node_template_type=values["type"],
                        metadata=values["metadata"],
                        properties=values["properties"],
                        capabilities=values.get("capabilities", {})
                    )
                    vnf.associate_vf_module(self.vf_modules)
                    self._vnfs.append(vnf)
        return self._vnfs

    @property
    def pnfs(self) -> List[Vnf]:
        """Service Pnfs.

        Load PNFs from service's tosca file

        Raises:
            AttributeError: Service has no TOSCA template

        Returns:
            List[Pnf]: Pnf objects list

        """
        if not self.tosca_template:
            raise AttributeError("Service has no TOSCA template")
        if self._pnfs is None:
            self._pnfs = []
            for node_template_name, values in \
                self.tosca_template.get("topology_template", {}).get(
                        "node_templates", {}).items():
                if re.match("org.openecomp.resource.pnf.*", values["type"]):
                    pnf: Pnf = Pnf(
                        name=node_template_name,
                        node_template_type=values["type"],
                        metadata=values["metadata"],
                        properties=values["properties"],
                        capabilities=values.get("capabilities", {})
                    )
                    pnf.associate_pnf_module(self._pnf_modules)
                    self._pnfs.append(pnf)
        return self._pnfs

    @property
    def networks(self) -> List[Network]:
        """Service networks.

        Load networks from service's tosca file

        Raises:
            AttributeError: Service has no TOSCA template

        Returns:
            List[Network]: Network objects list

        """
        if not self.tosca_template:
            raise AttributeError("Service has no TOSCA template")
        if self._networks is None:
            self._networks = []
            for node_template_name, values in \
                self.tosca_template.get("topology_template", {}).get(
                        "node_templates", {}).items():
                if re.match("org.openecomp.resource.vl.*", values["type"]):
                    self._networks.append(Network(
                        name=node_template_name,
                        node_template_type=values["type"],
                        metadata=values["metadata"],
                        properties=values["properties"],
                        capabilities=values.get("capabilities", {})
                    ))
        return self._networks

    @property
    def vf_modules(self) -> List[NfModule]:
        """Service VF modules.

        Load VF modules from service's tosca file

        Returns:
            List[NfModule]: NfModule objects list

        """
        if self._vf_modules is None:
            self._vf_modules = []
            groups: dict = self.tosca_template.get(
                "topology_template", {}).get("groups", {})
            for group_name, values in groups.items():
                self._vf_modules.append(NfModule(
                    name=group_name,
                    group_type=values["type"],
                    metadata=values["metadata"],
                    properties=values["properties"]
                ))
        return self._vf_modules

    @property
<<<<<<< HEAD
    def pnf_modules(self) -> List[NfModule]:
        """Service VF modules.

        Load Pnf modules from service's tosca file

        Returns:
            List[NfModule]: NfModule objects list

        """
        if self._pnf_modules is None:
            self._pnf_modules = []
            groups: dict = self.tosca_template.get(
                "topology_template", {}).get("groups", {})
            for group_name, values in groups.items():
                self._pnf_modules.append(NfModule(
                    name=group_name,
                    group_type=values["type"],
                    metadata=values["metadata"],
                    properties=values["properties"]
                ))
        return self._pnf_modules

    @property
=======
>>>>>>> 84c6d90c
    def deployment_artifacts_url(self) -> str:
        """Deployment artifacts url.

        Returns:
            str: SdcResource Deployment artifacts url

        """
        return (f"{self._base_create_url()}/services/"
                f"{self.unique_identifier}/filteredDataByParams?include=deploymentArtifacts")

    @property
    def add_deployment_artifacts_url(self) -> str:
        """Add deployment artifacts url.

        Returns:
            str: Url used to add deployment artifacts

        """
        return (f"{self._base_create_url()}/services/"
                f"{self.unique_identifier}/artifacts")

    @property
    def properties_url(self) -> str:
        """Properties url.

        Returns:
            str: SdcResource properties url

        """
        return (f"{self._base_create_url()}/services/"
                f"{self.unique_identifier}/filteredDataByParams?include=properties")

    @property
    def resource_inputs_url(self) -> str:
        """Service inputs url.

        Returns:
            str: Service inputs url

        """
        return (f"{self._base_create_url()}/services/"
                f"{self.unique_identifier}")

    @property
    def set_input_default_value_url(self) -> str:
        """Url to set input default value.

        Returns:
            str: SDC API url used to set input default value

        """
        return (f"{self._base_create_url()}/services/"
                f"{self.unique_identifier}/update/inputs")

    def create(self) -> None:
        """Create the Service in SDC if not already existing."""
        self._create("service_create.json.j2",
                     name=self.name,
                     instantiation_type=self.instantiation_type.value)

    def add_resource(self, resource: SdcResource) -> None:
        """
        Add a Resource to the service.

        Args:
            resource (SdcResource): the resource to add

        """
        if self.status == const.DRAFT:
            url = "{}/{}/{}/resourceInstance".format(self._base_create_url(),
                                                     self._sdc_path(),
                                                     self.unique_identifier)

            template = jinja_env().get_template(
                "add_resource_to_service.json.j2")
            data = template.render(resource=resource,
                                   resource_type=type(resource).__name__)
            result = self.send_message("POST",
                                       "Add {} to service".format(
                                           type(resource).__name__),
                                       url,
                                       data=data)
            if result:
                self._logger.info("Resource %s %s has been added on serice %s",
                                  type(resource).__name__, resource.name,
                                  self.name)
                return result
            self._logger.error(("an error occured during adding resource %s %s"
                                " on service %s in SDC"),
                               type(resource).__name__, resource.name,
                               self.name)
            return None
        self._logger.error("Service is not in Draft mode")
        return None

    def declare_resources_and_properties(self) -> None:
        """Delcare resources and properties.

        It declares also inputs.

        """
        for resource in self.resources:
            self.add_resource(resource)
        for property_to_add in self._properties_to_add:
            self.add_property(property_to_add)
        for input_to_add in self._inputs_to_add:
            self.declare_input(input_to_add)

    def checkin(self) -> None:
        """Checkin Service."""
        self._verify_lcm_to_sdc(const.DRAFT, const.CHECKIN)

    def submit(self) -> None:
        """Really submit the SDC Service."""
        self._verify_lcm_to_sdc(const.CHECKED_IN, const.SUBMIT_FOR_TESTING)

    def start_certification(self) -> None:
        """Start Certification on Service."""
        headers = headers_sdc_creator(SdcResource.headers)
        self._verify_lcm_to_sdc(const.CHECKED_IN,
                                const.START_CERTIFICATION,
                                headers=headers)

    def certify(self) -> None:
        """Certify Service in SDC."""
        headers = headers_sdc_creator(SdcResource.headers)
        self._verify_lcm_to_sdc(const.CHECKED_IN,
                                const.CERTIFY,
                                headers=headers)

    def approve(self) -> None:
        """Approve Service in SDC."""
        headers = headers_sdc_creator(SdcResource.headers)
        self._verify_approve_to_sdc(const.CERTIFIED,
                                    const.APPROVE,
                                    headers=headers)

    def distribute(self) -> None:
        """Apptove Service in SDC."""
        headers = headers_sdc_creator(SdcResource.headers)
        self._verify_distribute_to_sdc(const.CERTIFIED,
                                       const.DISTRIBUTE,
                                       headers=headers)

    def get_tosca(self) -> None:
        """Get Service tosca files and save it."""
        url = "{}/services/{}/toscaModel".format(self._base_url(),
                                                 self.identifier)
        headers = self.headers.copy()
        headers["Accept"] = "application/octet-stream"
        result = self.send_message("GET",
                                   "Download Tosca Model for {}".format(
                                       self.name),
                                   url,
                                   headers=headers)
        if result:
            self._create_tosca_file(result)

    def _create_tosca_file(self, result: Response) -> None:
        """Create Service Tosca files from HTTP response."""
        csar_filename = "service-{}-csar.csar".format(self.name)
        makedirs(tosca_path(), exist_ok=True)
        with open((tosca_path() + csar_filename), 'wb') as csar_file:
            for chunk in result.iter_content(chunk_size=128):
                csar_file.write(chunk)
        try:
            self._unzip_csar_file(tosca_path() + csar_filename,
                                  self._write_csar_file)
        except BadZipFile as exc:
            self._logger.exception(exc)

    def _check_distributed(self) -> bool:
        """Check if service is distributed and update status accordingly."""
        url = "{}/services/distribution/{}".format(self._base_create_url(),
                                                   self.distribution_id)
        headers = headers_sdc_creator(SdcResource.headers)
        result = self.send_message_json("GET",
                                        "Check distribution for {}".format(
                                            self.name),
                                        url,
                                        headers=headers)
        status = {}
        for component in components_needing_distribution():
            status[component] = False

        if result:
            status = self._update_components_status(status, result)

        for state in status.values():
            if not state:
                self._distributed = False
                return
        self._distributed = True

    def _update_components_status(self, status: Dict[str, bool],
                                  result: Response) -> Dict[str, bool]:
        """Update components distribution status."""
        distrib_list = result['distributionStatusList']
        self._logger.debug("[SDC][Get Distribution] distrib_list = %s",
                           distrib_list)
        for elt in distrib_list:
            status = self._parse_components_status(status, elt)
        return status

    def _parse_components_status(self, status: Dict[str, bool],
                                 element: Dict[str, Any]) -> Dict[str, bool]:
        """Parse components distribution status."""
        for key in status:
            if ((key in element['omfComponentID'])
                    and (const.DOWNLOAD_OK in element['status'])):
                status[key] = True
                self._logger.info(("[SDC][Get Distribution] Service "
                                   "distributed in %s"), key)
        return status

    def load_metadata(self) -> None:
        """Load Metada of Service and retrieve informations."""
        url = "{}/services/{}/distribution".format(self._base_create_url(),
                                                   self.identifier)
        headers = headers_sdc_creator(SdcResource.headers)
        result = self.send_message_json("GET",
                                        "Get Metadata for {}".format(
                                            self.name),
                                        url,
                                        headers=headers)
        if (result and 'distributionStatusOfServiceList' in result
                and len(result['distributionStatusOfServiceList']) > 0):
            # API changed and the latest distribution is not added to the end
            # of distributions list but inserted as the first one.
            dist_status = result['distributionStatusOfServiceList'][0]
            self._distribution_id = dist_status['distributionID']

    @classmethod
    def _get_all_url(cls) -> str:
        """
        Get URL for all elements in SDC.

        Returns:
            str: the url

        """
        return "{}/{}".format(cls._base_url(), cls._sdc_path())

    def _really_submit(self) -> None:
        """Really submit the SDC Service in order to enable it."""
        result = self._action_to_sdc(const.CERTIFY,
                                     action_type="lifecycleState")
        if result:
            self.load()

    def _specific_copy(self, obj: 'Service') -> None:
        """
        Copy specific properties from object.

        Args:
            obj (Service): the object to "copy"

        """
    def _verify_distribute_to_sdc(self, desired_status: str,
                                  desired_action: str, **kwargs) -> None:
        self._verify_action_to_sdc(desired_status, desired_action,
                                   "distribution", **kwargs)

    def _verify_approve_to_sdc(self, desired_status: str, desired_action: str,
                               **kwargs) -> None:
        self._verify_action_to_sdc(desired_status, desired_action,
                                   "distribution-state", **kwargs)

    def _verify_lcm_to_sdc(self, desired_status: str, desired_action: str,
                           **kwargs) -> None:
        self._verify_action_to_sdc(desired_status, desired_action,
                                   "lifecycleState", **kwargs)

    def _verify_action_to_sdc(self, desired_status: str, desired_action: str,
                              action_type: str, **kwargs) -> None:
        """
        Verify action to SDC.

        Verify that object is in right state before launching the action on
        SDC.

        Args:
            desired_status (str): the status the object should be
            desired_action (str): the action we want to perform
            action_type (str): the type of action ('distribution-state' or
                               'lifecycleState')
            **kwargs: any specific stuff to give to requests

        """
        self._logger.info("attempting to %s Service %s in SDC", desired_action,
                          self.name)
        if self.status == desired_status and self.created():
            result = self._action_to_sdc(desired_action,
                                         action_type=action_type,
                                         **kwargs)
            if result:
                self.load()
        elif not self.created():
            self._logger.warning("Service %s in SDC is not created", self.name)
        elif self.status != desired_status:
            self._logger.warning(("Service %s in SDC is in status %s and it "
                                  "should be in  status %s"), self.name,
                                 self.status, desired_status)

    @staticmethod
    def _unzip_csar_file(zip_file: Union[str, BytesIO],
                         function: Callable[[str,
                                             TextIOWrapper], None]) -> None:
        """
        Unzip Csar File and perform an action on the file.

        Raises:
            AttributeError: CSAR file has no service template

        """
        with ZipFile(zip_file) as myzip:
            service_template = None
            for name in myzip.namelist():
                if (name[-13:] == "-template.yml"
                        and name[:20] == "Definitions/service-"):
                    service_template = name

            if not service_template:
                raise AttributeError("CSAR file has no service template")

            with myzip.open(service_template) as template_file:
                function(service_template, template_file)

    @staticmethod
    def _write_csar_file(service_template: str,
                         template_file: TextIOWrapper) -> None:
        """Write service temple into a file."""
        with open(tosca_path() + service_template[12:], 'wb') as file:
            file.write(template_file.read())

    # _service_template is not used but function generation is generic
    # pylint: disable-unused-argument
    def _load_tosca_template(self, _service_template: str,
                             template_file: TextIOWrapper) -> None:
        """Load Tosca template."""
        self._tosca_template = yaml.safe_load(template_file.read())

    @classmethod
    def _sdc_path(cls) -> None:
        """Give back the end of SDC path."""
        return cls.SERVICE_PATH

    def get_vnf_unique_id(self, vnf_name: str) -> str:
        """
        Get vnf uniqueID.

        Get vnf uniqueID from service vnf in sdc.

        Args:
            vnf_name (str): the vnf from which we extract the unique ID

        Returns:
            the vnf unique ID

        Raises:
            AttributeError: Couldn't find VNF

        """
        url = f"{self._base_create_url()}/services/{self.unique_identifier}"
        request_return = self.send_message_json('GET',
                                                'Get vnf unique ID',
                                                url)
        if request_return:
            for instance in filter(lambda x: x["name"] == vnf_name,
                                   request_return["componentInstances"]):
                return instance["uniqueId"]
        raise AttributeError("Couldn't find VNF")

    def get_pnf_unique_id(self, pnf_name: str) -> str:
        """
        Get pnf uniqueID.

        Get pnf uniqueID from service pnf in sdc.

        Args:
            pnf_name (str): the pnf from which we extract the unique ID

        Returns:
            the pnf unique ID

        Raises:
            AttributeError: Couldn't find VNF

        """
        url = f"{self._base_create_url()}/services/{self.unique_identifier}"
        request_return = self.send_message_json('GET',
                                                'Get pnf unique ID',
                                                url)
        if request_return:
            for instance in filter(lambda x: x["name"] == pnf_name,
                                   request_return["componentInstances"]):
                return instance["uniqueId"]
        raise AttributeError("Couldn't find Pnf")

    def add_artifact_to_vf(self, vnf_name: str, artifact_type: str,
                           artifact_name: str, artifact: BinaryIO = None):
        """
        Add artifact to vf.

        Add artifact to vf using payload data.

        Args:
            vnf_name (str): the vnf which we want to add the artifact
            artifact_type (str): all SDC artifact types are supported (DCAE_*, HEAT_*, ...)
            artifact_name (str): the artifact file name including its extension
            artifact (str): binary data to upload

        """
        missing_identifier = self.get_vnf_unique_id(vnf_name)
        url = (f"{self._base_create_url()}/services/{self.unique_identifier}/"
               f"resourceInstance/{missing_identifier}/artifacts")
        template = jinja_env().get_template("add_artifact_to_vf.json.j2")
        data = template.render(artifact_name=artifact_name,
                               artifact_label=f"sdk{artifact_name}",
                               artifact_type=artifact_type,
                               b64_artifact=base64.b64encode(artifact))
        headers = headers_sdc_artifact_upload(base_header=self.headers,
                                              data=data)
        try:
            self.send_message('POST',
                              'Add artifact to vf',
                              url,
                              headers=headers,
                              data=data,
                              exception=ValueError)
        except ValueError:
            self._logger.error(("an error occured during file upload for an Artifact"
                                "to VNF %s"), vnf_name)
            raise ValueError("Couldn't upload the artifact")

    def get_component_properties_url(self, component: "Component") -> str:
        """Url to get component's properties.

        This method is here because component can have different url when
            it's a component of another SDC resource type, eg. for service and
            for VF components have different urls.

        Args:
            component (Component): Component object to prepare url for

        Returns:
            str: Component's properties url

        """
        return (f"{self.resource_inputs_url}/"
                f"componentInstances/{component.unique_id}/{component.actual_component_uid}/inputs")

    def get_component_properties_value_set_url(self, component: "Component") -> str:
        """Url to set component property value.

        This method is here because component can have different url when
            it's a component of another SDC resource type, eg. for service and
            for VF components have different urls.

        Args:
            component (Component): Component object to prepare url for

        Returns:
            str: Component's properties url

        """
        return (f"{self.resource_inputs_url}/"
                f"resourceInstance/{component.unique_id}/inputs")<|MERGE_RESOLUTION|>--- conflicted
+++ resolved
@@ -391,7 +391,6 @@
         return self._vf_modules
 
     @property
-<<<<<<< HEAD
     def pnf_modules(self) -> List[NfModule]:
         """Service VF modules.
 
@@ -415,8 +414,6 @@
         return self._pnf_modules
 
     @property
-=======
->>>>>>> 84c6d90c
     def deployment_artifacts_url(self) -> str:
         """Deployment artifacts url.
 
