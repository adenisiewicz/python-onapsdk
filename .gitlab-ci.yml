--- conflicted
+++ resolved
@@ -31,16 +31,8 @@
     script:
       - docker build -t "$CI_REGISTRY_IMAGE:latest" .
       - docker push "$CI_REGISTRY_IMAGE:latest"
-<<<<<<< HEAD
-    only:
-      - master
-    except:
-      variables:
-        - $JOBS_DISABLED
-=======
     rules:
       - if: '$CI_COMMIT_BRANCH == "master"'
->>>>>>> 9fcb93fe
 
   build_testing:
     stage: build
@@ -48,41 +40,19 @@
     script:
       - docker build -t "$CI_REGISTRY_IMAGE:${CI_COMMIT_REF_SLUG}" .
       - docker push "$CI_REGISTRY_IMAGE:${CI_COMMIT_REF_SLUG}"
-<<<<<<< HEAD
-    only:
-      - branches
-    except:
-      refs:
-        - master
-      variables:
-        - $JOBS_DISABLED
-=======
     rules:
       - if: '$CI_COMMIT_BRANCH && $CI_COMMIT_BRANCH != "master"'
->>>>>>> 9fcb93fe
 
   build_stable:
     stage: build
     <<: *before_script_docker
     script:
-<<<<<<< HEAD
-      - docker build -t "$CI_REGISTRY_IMAGE:${CI_COMMIT_REF_SLUG}" .
-      - docker push "$CI_REGISTRY_IMAGE:${CI_COMMIT_REF_SLUG}"
-    only:
-      - tags
-    except:
-      variables:
-        - $JOBS_DISABLED
-
-  integration_tests:
-=======
       - docker build -t "$CI_REGISTRY_IMAGE:${CI_COMMIT_TAG}" .
       - docker push "$CI_REGISTRY_IMAGE:${CI_COMMIT_TAG}"
     rules:
       - if: '$CI_COMMIT_TAG'
 
   .integration_tests: &integration_tests
->>>>>>> 9fcb93fe
     stage: test
     variables:
       FF_NETWORK_PER_BUILD: 1  # Enable https://docs.gitlab.com/runner/executors/docker.html#network-per-build feature
@@ -103,11 +73,6 @@
     artifacts:
       reports:
         junit: pytest-*.xml
-<<<<<<< HEAD
-    except:
-      variables:
-        - $JOBS_DISABLED
-=======
 
   integration_tests:3.7:
     image: python:3.7
@@ -116,7 +81,6 @@
   integration_tests:3.8:
     image: python:3.8
     <<: *integration_tests
->>>>>>> 9fcb93fe
 
   pages:
     stage: deploy
