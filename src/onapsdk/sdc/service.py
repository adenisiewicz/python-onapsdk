--- conflicted
+++ resolved
@@ -10,12 +10,8 @@
 from os import makedirs
 import time
 import re
-<<<<<<< HEAD
 import pathlib as Path
 from typing import Dict, Iterable, List, Callable, Union, Any, BinaryIO
-=======
-from typing import Any, BinaryIO, Callable, Dict, Iterable, List, Union
->>>>>>> 84c6d90c
 from zipfile import ZipFile, BadZipFile
 import base64
 from requests import Response
