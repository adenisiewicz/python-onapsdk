--- conflicted
+++ resolved
@@ -9,11 +9,7 @@
 from os import makedirs
 import time
 import re
-<<<<<<< HEAD
-from typing import Any, Callable, Dict, Iterable, List, Union
-=======
-from typing import Dict, Iterable, List, Callable, Union, Any, BinaryIO
->>>>>>> f63f4019
+from typing import Any, BinaryIO, Callable, Dict, Iterable, List, Union
 from zipfile import ZipFile, BadZipFile
 import base64
 from requests import Response
