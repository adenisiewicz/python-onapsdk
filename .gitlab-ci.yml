---
<<<<<<< HEAD
stages:
  - linting
  - unit_test
  - build
  - test
  - deploy

image: docker:git
services:
  - docker:dind
variables:
  DOCKER_DRIVER: overlay
  # Variables for Container-Scanning.gitlab-ci.yml
  CI_APPLICATION_REPOSITORY: $CI_REGISTRY_IMAGE #/$CI_COMMIT_REF_SLUG
  CI_APPLICATION_TAG: $CI_COMMIT_REF_SLUG #$CI_COMMIT_SHA
  # Variable for pylint/pydocstyle/SAST/Code-Quality.gitlab-ci.yml
  SRC_PATH: '/src'
  DOC_PATH: '/docs'
  # Variable for SAST
  SAST_EXCLUDED_PATHS: "docs,integration_tests,scripts,tests"
  SAST_BANDIT_EXCLUDED_PATHS: "docs,integration_tests,scripts,tests"

.before_script_docker: &before_script_docker
  before_script:
    - docker login -u gitlab-ci-token -p "$CI_BUILD_TOKEN" "$CI_REGISTRY"

build_master:
  stage: build
  <<: *before_script_docker
  script:
    - docker build -t "$CI_REGISTRY_IMAGE:latest" .
    - docker push "$CI_REGISTRY_IMAGE:latest"
  only:
    - master
  except:
    variables:
      - $JOBS_DISABLED

build_testing:
  stage: build
  <<: *before_script_docker
  script:
    - docker build -t "$CI_REGISTRY_IMAGE:${CI_COMMIT_REF_SLUG}" .
    - docker push "$CI_REGISTRY_IMAGE:${CI_COMMIT_REF_SLUG}"
  only:
    - branches
  except:
    refs:
      - master
    variables:
      - $JOBS_DISABLED

build_stable:
  stage: build
  <<: *before_script_docker
  script:
    - docker build -t "$CI_REGISTRY_IMAGE:${CI_COMMIT_REF_SLUG}" .
    - docker push "$CI_REGISTRY_IMAGE:${CI_COMMIT_REF_SLUG}"
  only:
    - tags
  except:
    variables:
      - $JOBS_DISABLED

integration_tests:
  stage: test
=======
  stages:
    - linting
    - unit_test
    - build
    - test
    - deploy
  
  image: docker:git
>>>>>>> cb06ab69
  services:
    - docker:dind
  variables:
    DOCKER_DRIVER: overlay
    # Variables for Container-Scanning.gitlab-ci.yml
    CI_APPLICATION_REPOSITORY: $CI_REGISTRY_IMAGE #/$CI_COMMIT_REF_SLUG
    CI_APPLICATION_TAG: $CI_COMMIT_REF_SLUG #$CI_COMMIT_SHA
    # Variable for pylint/pydocstyle/SAST/Code-Quality.gitlab-ci.yml
    SRC_PATH: '/src'
    DOC_PATH: '/docs'
  
  .before_script_docker: &before_script_docker
    before_script:
      - docker login -u gitlab-ci-token -p "$CI_BUILD_TOKEN" "$CI_REGISTRY"
  
  build_master:
    stage: build
    <<: *before_script_docker
    script:
      - docker build -t "$CI_REGISTRY_IMAGE:latest" .
      - docker push "$CI_REGISTRY_IMAGE:latest"
    only:
      - master
    except:
      variables:
        - $JOBS_DISABLED
  
  build_testing:
    stage: build
    <<: *before_script_docker
    script:
      - docker build -t "$CI_REGISTRY_IMAGE:${CI_COMMIT_REF_SLUG}" .
      - docker push "$CI_REGISTRY_IMAGE:${CI_COMMIT_REF_SLUG}"
    only:
      - branches
    except:
      refs:
        - master
      variables:
        - $JOBS_DISABLED
  
  build_stable:
    stage: build
    <<: *before_script_docker
    script:
      - docker build -t "$CI_REGISTRY_IMAGE:${CI_COMMIT_REF_SLUG}" .
      - docker push "$CI_REGISTRY_IMAGE:${CI_COMMIT_REF_SLUG}"
    only:
      - tags
    except:
      variables:
        - $JOBS_DISABLED
  
  integration_tests:
    stage: test
    variables:
<<<<<<< HEAD
      - $JOBS_DISABLED

include:
  - remote: 'https://gitlab.com/Orange-OpenSource/lfn/ci_cd/gitlab-ci-templates/raw/master/pylint.gitlab-ci.yml'
  - remote: 'https://gitlab.com/Orange-OpenSource/lfn/ci_cd/gitlab-ci-templates/raw/master/pytest.gitlab-ci.yml'
  - remote: 'https://gitlab.com/Orange-OpenSource/lfn/ci_cd/gitlab-ci-templates/raw/master/pydocstyle.gitlab-ci.yml'
  - remote: 'https://gitlab.com/Orange-OpenSource/lfn/ci_cd/gitlab-ci-templates/raw/master/doc8.gitlab-ci.yml'
  - remote: 'https://gitlab.com/Orange-OpenSource/lfn/ci_cd/gitlab-ci-templates/raw/master/pyup.gitlab-ci.yml'
  - template: License-Scanning.gitlab-ci.yml
  - template: Dependency-Scanning.gitlab-ci.yml
  - template: Jobs/Code-Quality.gitlab-ci.yml
  - template: SAST.gitlab-ci.yml
  - template: License-Management.gitlab-ci.yml
  - template: Container-Scanning.gitlab-ci.yml
=======
      FF_NETWORK_PER_BUILD: 1  # Enable https://docs.gitlab.com/runner/executors/docker.html#network-per-build feature
    services:
      - name: registry.gitlab.com/orange-opensource/lfn/onap/mock_servers/mock-sdc:develop
        alias: sdc.api.fe.simpledemo.onap.org
      - name: registry.gitlab.com/orange-opensource/lfn/onap/mock_servers/mock-sdnc:latest
        alias: sdnc.api.simpledemo.onap.org
      - name: registry.gitlab.com/orange-opensource/lfn/onap/mock_servers/mock-so:latest
        alias: so.api.simpledemo.onap.org
      - name: registry.gitlab.com/orange-opensource/lfn/onap/mock_servers/mock-aai:latest
        alias: aai.api.sparky.simpledemo.onap.org
    image: python:3.7
    allow_failure: true
    script:
      - pip install .
      - pip install pytest mock # mock is needed as pytest parse all files before selection
      - mv setup.cfg setup.old # pytest tries to use setup.cfg but we don't want
      - PYTHONPATH=$PYTHONPATH:integration_tests/ ONAP_PYTHON_SDK_SETTINGS="urls" pytest --verbose --junitxml=pytest-integration.xml integration_tests
    artifacts:
      reports:
        junit: pytest-*.xml
    except:
      variables:
        - $JOBS_DISABLED
  
  pages:
    stage: deploy
    image:
      name: python:3.7
    script:
      - chmod +x scripts/build_all_branches_in.sh
      - scripts/build_all_branches_in.sh
    artifacts:
      paths:
        - public
    except:
      variables:
        - $JOBS_DISABLED
  
  include:
    - remote: 'https://gitlab.com/Orange-OpenSource/lfn/ci_cd/gitlab-ci-templates/raw/master/pylint.gitlab-ci.yml'
    - remote: 'https://gitlab.com/Orange-OpenSource/lfn/ci_cd/gitlab-ci-templates/raw/master/pytest.gitlab-ci.yml'
    - remote: 'https://gitlab.com/Orange-OpenSource/lfn/ci_cd/gitlab-ci-templates/raw/master/pydocstyle.gitlab-ci.yml'
    - remote: 'https://gitlab.com/Orange-OpenSource/lfn/ci_cd/gitlab-ci-templates/raw/master/doc8.gitlab-ci.yml'
    - remote: 'https://gitlab.com/Orange-OpenSource/lfn/ci_cd/gitlab-ci-templates/raw/master/Container-Scanning.gitlab-ci.yml'
    - remote: 'https://gitlab.com/Orange-OpenSource/lfn/ci_cd/gitlab-ci-templates/raw/master/Code-Quality.gitlab-ci.yml'
    - remote: 'https://gitlab.com/Orange-OpenSource/lfn/ci_cd/gitlab-ci-templates/raw/master/SAST.gitlab-ci.yml'
    - remote: 'https://gitlab.com/Orange-OpenSource/lfn/ci_cd/gitlab-ci-templates/raw/master/pyup.gitlab-ci.yml'
    - template: License-Scanning.gitlab-ci.yml
    - template: Dependency-Scanning.gitlab-ci.yml
  
  
>>>>>>> cb06ab69
<|MERGE_RESOLUTION|>--- conflicted
+++ resolved
@@ -1,72 +1,4 @@
 ---
-<<<<<<< HEAD
-stages:
-  - linting
-  - unit_test
-  - build
-  - test
-  - deploy
-
-image: docker:git
-services:
-  - docker:dind
-variables:
-  DOCKER_DRIVER: overlay
-  # Variables for Container-Scanning.gitlab-ci.yml
-  CI_APPLICATION_REPOSITORY: $CI_REGISTRY_IMAGE #/$CI_COMMIT_REF_SLUG
-  CI_APPLICATION_TAG: $CI_COMMIT_REF_SLUG #$CI_COMMIT_SHA
-  # Variable for pylint/pydocstyle/SAST/Code-Quality.gitlab-ci.yml
-  SRC_PATH: '/src'
-  DOC_PATH: '/docs'
-  # Variable for SAST
-  SAST_EXCLUDED_PATHS: "docs,integration_tests,scripts,tests"
-  SAST_BANDIT_EXCLUDED_PATHS: "docs,integration_tests,scripts,tests"
-
-.before_script_docker: &before_script_docker
-  before_script:
-    - docker login -u gitlab-ci-token -p "$CI_BUILD_TOKEN" "$CI_REGISTRY"
-
-build_master:
-  stage: build
-  <<: *before_script_docker
-  script:
-    - docker build -t "$CI_REGISTRY_IMAGE:latest" .
-    - docker push "$CI_REGISTRY_IMAGE:latest"
-  only:
-    - master
-  except:
-    variables:
-      - $JOBS_DISABLED
-
-build_testing:
-  stage: build
-  <<: *before_script_docker
-  script:
-    - docker build -t "$CI_REGISTRY_IMAGE:${CI_COMMIT_REF_SLUG}" .
-    - docker push "$CI_REGISTRY_IMAGE:${CI_COMMIT_REF_SLUG}"
-  only:
-    - branches
-  except:
-    refs:
-      - master
-    variables:
-      - $JOBS_DISABLED
-
-build_stable:
-  stage: build
-  <<: *before_script_docker
-  script:
-    - docker build -t "$CI_REGISTRY_IMAGE:${CI_COMMIT_REF_SLUG}" .
-    - docker push "$CI_REGISTRY_IMAGE:${CI_COMMIT_REF_SLUG}"
-  only:
-    - tags
-  except:
-    variables:
-      - $JOBS_DISABLED
-
-integration_tests:
-  stage: test
-=======
   stages:
     - linting
     - unit_test
@@ -75,7 +7,6 @@
     - deploy
   
   image: docker:git
->>>>>>> cb06ab69
   services:
     - docker:dind
   variables:
@@ -86,6 +17,9 @@
     # Variable for pylint/pydocstyle/SAST/Code-Quality.gitlab-ci.yml
     SRC_PATH: '/src'
     DOC_PATH: '/docs'
+    # Variable for SAST
+    SAST_EXCLUDED_PATHS: "docs,integration_tests,scripts,tests"
+    SAST_BANDIT_EXCLUDED_PATHS: "docs,integration_tests,scripts,tests"
   
   .before_script_docker: &before_script_docker
     before_script:
@@ -132,22 +66,6 @@
   integration_tests:
     stage: test
     variables:
-<<<<<<< HEAD
-      - $JOBS_DISABLED
-
-include:
-  - remote: 'https://gitlab.com/Orange-OpenSource/lfn/ci_cd/gitlab-ci-templates/raw/master/pylint.gitlab-ci.yml'
-  - remote: 'https://gitlab.com/Orange-OpenSource/lfn/ci_cd/gitlab-ci-templates/raw/master/pytest.gitlab-ci.yml'
-  - remote: 'https://gitlab.com/Orange-OpenSource/lfn/ci_cd/gitlab-ci-templates/raw/master/pydocstyle.gitlab-ci.yml'
-  - remote: 'https://gitlab.com/Orange-OpenSource/lfn/ci_cd/gitlab-ci-templates/raw/master/doc8.gitlab-ci.yml'
-  - remote: 'https://gitlab.com/Orange-OpenSource/lfn/ci_cd/gitlab-ci-templates/raw/master/pyup.gitlab-ci.yml'
-  - template: License-Scanning.gitlab-ci.yml
-  - template: Dependency-Scanning.gitlab-ci.yml
-  - template: Jobs/Code-Quality.gitlab-ci.yml
-  - template: SAST.gitlab-ci.yml
-  - template: License-Management.gitlab-ci.yml
-  - template: Container-Scanning.gitlab-ci.yml
-=======
       FF_NETWORK_PER_BUILD: 1  # Enable https://docs.gitlab.com/runner/executors/docker.html#network-per-build feature
     services:
       - name: registry.gitlab.com/orange-opensource/lfn/onap/mock_servers/mock-sdc:develop
@@ -191,12 +109,10 @@
     - remote: 'https://gitlab.com/Orange-OpenSource/lfn/ci_cd/gitlab-ci-templates/raw/master/pytest.gitlab-ci.yml'
     - remote: 'https://gitlab.com/Orange-OpenSource/lfn/ci_cd/gitlab-ci-templates/raw/master/pydocstyle.gitlab-ci.yml'
     - remote: 'https://gitlab.com/Orange-OpenSource/lfn/ci_cd/gitlab-ci-templates/raw/master/doc8.gitlab-ci.yml'
-    - remote: 'https://gitlab.com/Orange-OpenSource/lfn/ci_cd/gitlab-ci-templates/raw/master/Container-Scanning.gitlab-ci.yml'
-    - remote: 'https://gitlab.com/Orange-OpenSource/lfn/ci_cd/gitlab-ci-templates/raw/master/Code-Quality.gitlab-ci.yml'
-    - remote: 'https://gitlab.com/Orange-OpenSource/lfn/ci_cd/gitlab-ci-templates/raw/master/SAST.gitlab-ci.yml'
     - remote: 'https://gitlab.com/Orange-OpenSource/lfn/ci_cd/gitlab-ci-templates/raw/master/pyup.gitlab-ci.yml'
     - template: License-Scanning.gitlab-ci.yml
     - template: Dependency-Scanning.gitlab-ci.yml
-  
-  
->>>>>>> cb06ab69
+    - template: Jobs/Code-Quality.gitlab-ci.yml
+    - template: SAST.gitlab-ci.yml
+    - template: License-Management.gitlab-ci.yml
+    - template: Container-Scanning.gitlab-ci.yml
