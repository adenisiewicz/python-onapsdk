Real life script examples
#########################

.. toctree::
   :maxdepth: 3

   e2e_vfw_instantiation
<<<<<<< HEAD
   e2e_closed_loop_instantiation
=======
   e2e_net_instantiation
   e2e_artifact_upload
>>>>>>> c3c3d59b
<|MERGE_RESOLUTION|>--- conflicted
+++ resolved
@@ -2,12 +2,9 @@
 #########################
 
 .. toctree::
-   :maxdepth: 3
+   :maxdepth: 4
 
    e2e_vfw_instantiation
-<<<<<<< HEAD
    e2e_closed_loop_instantiation
-=======
    e2e_net_instantiation
-   e2e_artifact_upload
->>>>>>> c3c3d59b
+   e2e_artifact_upload